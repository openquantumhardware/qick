--- conflicted
+++ resolved
@@ -1809,8 +1809,6 @@
             If None, the junk at the start of the buffer is skipped.
         """
         return self.mr_buf.transfer(start)
-<<<<<<< HEAD
-=======
 
     def tt_arm(self, blk):
         """Start data capture on the specified time-tagger block.
@@ -1892,41 +1890,4 @@
                 interp=interp
                 )
         self.time_taggers[blk].set_dead_time(deadtime)
-        self.time_taggers[blk].set_threshold(threshold)
-
-    def print_sg_mem(self, sg_idx=0, n_mem=None, n_dds=None, gen_file=False):
-        """Prints the content of the SG envelope table memory to be loaded in an RTL simulation.
-
-        Parameters
-        ----------
-        sg_idx : int
-            Signal Generator index to dump.
-        n_mem : int
-            Size of SG envelope memory parameter in simulation in number of address bits. If None, uses loaded firmware size.
-        n_dds : int
-            Number of SG DDSs parameter in simulation. If None, uses loaded firmware size.
-        gen_file : bool
-            If True, dumps content to a file with name sg_{sg_idx}.mem. If False, prints content to stdout
-        """
-        sg = self.gens[sg_idx]
-
-        if n_mem == None:
-            mem_size = sg['maxlen']
-        else:
-            mem_size = 2**n_mem
-
-        if n_dds == None:
-            n_dds = sg['samps_per_clk']
-        step = sg['samps_per_clk'] // n_dds
-
-        s = ""
-        for val in sg.buff[::step][:mem_size]:
-            s += "%0d,%0d\n" % (val.real, val.imag)
-        # print(s)
-
-        if gen_file:
-            with open("sg_%0d.mem"%(sg_idx), "w") as file:
-                print(s, file=file)
-        else:
-            print(s)
->>>>>>> b05ac891
+        self.time_taggers[blk].set_threshold(threshold)