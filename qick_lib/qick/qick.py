--- conflicted
+++ resolved
@@ -816,9 +816,14 @@
 
     # Constructor.
     def __init__(self, bitfile=None, download=True, no_tproc=False, no_rf=False, force_init_clks=False, clk_output=None, external_clk=None, dac_sample_rates=None, adc_sample_rates=None, **kwargs):
-<<<<<<< HEAD
-        self.external_clk = external_clk
-        self.clk_output = clk_output
+        if bitfile is None:
+            bitfile = bitfile_path()
+
+        # 1. read the config from the HWH file and (optionally) download the bitstream into the FPGA with Overlay.__init__()
+        # 2. check and (if necessary) configure the reference clocks with QickSoc.config_clocks() - there must be a loaded bitstream at this point, to check the clocks
+        # 2a. if we configure the clocks, we re-download the bitstream
+        # 3. initialize IP blocks and map connections with QickSoc.map_signal_paths() - this must be done after download, otherwise the IPs will get reset by download
+        # NOTE: the exception to this is the RFDC - we initialize that IP in step 2, because we need to check for PLL lock, but it doesn't seem to do anything stateful in its init
 
         # PYNQ 3.0 has a bug in how it caches the .hwh metadata (https://github.com/Xilinx/PYNQ/issues/1409).
         # We work around this by always clearing the metadata cache.
@@ -827,16 +832,6 @@
             global_state.clear_global_state()
         except:
             pass
-=======
-        if bitfile is None:
-            bitfile = bitfile_path()
-
-        # 1. read the config from the HWH file and (optionally) download the bitstream into the FPGA with Overlay.__init__()
-        # 2. check and (if necessary) configure the reference clocks with QickSoc.config_clocks() - there must be a loaded bitstream at this point, to check the clocks
-        # 2a. if we configure the clocks, we re-download the bitstream
-        # 3. initialize IP blocks and map connections with QickSoc.map_signal_paths() - this must be done after download, otherwise the IPs will get reset by download
-        # NOTE: the exception to this is the RFDC - we initialize that IP in step 2, because we need to check for PLL lock, but it doesn't seem to do anything stateful in its init
->>>>>>> 08a7bb06
 
         # Read the bitstream configuration from the HWH file.
         # If download=True, we also program the FPGA.
