"""
Several helper classes for writing qubit experiments.
"""
try:
    from tqdm.notebook import tqdm
except:
    from tqdm import tqdm_notebook as tqdm
import numpy as np
from .qick_asm import QickProgram, obtain

class AveragerProgram(QickProgram):
    """
    AveragerProgram class is an abstract base class for programs which do loops over experiments in hardware.
    It consists of a template program which takes care of the loop and acquire methods that talk to the processor to stream single shot data in real-time and then reshape and average it appropriately.

    :param soccfg: This can be either a QickSOc object (if the program is running on the QICK) or a QickCOnfig (if running remotely).
    :type soccfg: QickConfig
    :param cfg: Configuration dictionary
    :type cfg: dict
    """

    def __init__(self, soccfg, cfg):
        """
        Constructor for the AveragerProgram, calls make program at the end.
        For classes that inherit from this, if you want it to do something before the program is made and compiled:
        either do it before calling this __init__ or put it in the initialize method.
        """
        super().__init__(soccfg)
        self.cfg = cfg
        self.reps = cfg['reps']
        if "soft_avgs" in cfg:
            self.rounds = cfg['soft_avgs']
        self.make_program()

    def initialize(self):
        """
        Abstract method for initializing the program and can include any instructions that are executed once at the beginning of the program.
        """
        pass

    def body(self):
        """
        Abstract method for the body of the program
        """
        pass

    def make_program(self):
        """
        A template program which repeats the instructions defined in the body() method the number of times specified in self.cfg["reps"].
        """
        p = self

        rjj = 14
        rcount = 15
        p.initialize()
        p.regwi(0, rcount, 0)
        p.regwi(0, rjj, self.reps-1)
        p.label("LOOP_J")

        p.body()

        p.mathi(0, rcount, rcount, "+", 1)

        p.memwi(0, rcount, self.counter_addr)

        p.loopnz(0, rjj, 'LOOP_J')

        p.end()

    def acquire_round(self, soc, threshold=None, angle=None, readouts_per_experiment=1, save_experiments=None, load_pulses=True, start_src="internal", progress=False, debug=False):
        """
        This method optionally loads pulses on to the SoC, configures the ADC readouts, loads the machine code representation of the AveragerProgram onto the SoC, starts the program and streams the data into the Python, returning it as a set of numpy arrays.

        config requirements:
        "reps" = number of repetitions;

        :param soc: Qick object
        :type soc: Qick object
        :param threshold: threshold
        :type threshold: int
        :param angle: rotation angle
        :type angle: list
        :param readouts_per_experiment: readouts per experiment
        :type readouts_per_experiment: int
        :param save_experiments: saved readouts (by default, save all readouts)
        :type save_experiments: list
        :param load_pulses: If true, loads pulses into the tProc
        :type load_pulses: bool
        :param start_src: "internal" (tProc starts immediately) or "external" (waits for an external trigger)
        :type start_src: string
        :param progress: If true, displays progress bar
        :type progress: bool
        :param debug: If true, displays assembly code for tProc program
        :type debug: bool
        :returns:
            - avg_di (:py:class:`list`) - list of lists of averaged accumulated I data for ADCs 0 and 1
            - avg_dq (:py:class:`list`) - list of lists of averaged accumulated Q data for ADCs 0 and 1
        """

        if angle is None:
            angle = [0, 0]
        if save_experiments is None:
            save_experiments = range(readouts_per_experiment)

<<<<<<< HEAD
        d_buf, avg_d = super().acquire_round(soc, reads_per_rep=readouts_per_experiment, load_pulses=load_pulses, start_src=start_src, progress=progress, debug=debug)
=======
        # Configure signal generators
        self.config_gens(soc)

        # Configure the readout down converters
        self.config_readouts(soc)
        self.config_bufs(soc, enable_avg=True, enable_buf=False)

        # load this program into the soc's tproc
        self.load_program(soc, debug=debug)

        # configure tproc for internal/external start
        soc.start_src(start_src)

        reps = self.cfg['reps']
        total_count = reps*readouts_per_experiment
        count = 0
        n_ro = len(self.ro_chs)

        d_buf = np.zeros((n_ro, 2, total_count))
        self.stats = []

        with tqdm(total=total_count, disable=not progress) as pbar:
            soc.start_readout(total_count, counter_addr=1,
                                   ch_list=list(self.ro_chs), reads_per_count=readouts_per_experiment)
            while count<total_count:
                new_data = obtain(soc.poll_data())
                for d, s in new_data:
                    new_points = d.shape[2]
                    d_buf[:, :, count:count+new_points] = d
                    count += new_points
                    self.stats.append(s)
                    pbar.update(new_points)
>>>>>>> 21655311

        # reformat the data into separate I and Q arrays
        # save results to class in case you want to look at it later or for analysis
        self.di_buf = d_buf[:,:,0]
        self.dq_buf = d_buf[:,:,1]

        if threshold is not None:
            self.shots = self.get_single_shots(
                self.di_buf, self.dq_buf, threshold, angle)

        n_ro = len(self.ro_chs)
        avg_di = np.zeros((n_ro, len(save_experiments)))
        avg_dq = np.zeros((n_ro, len(save_experiments)))

        for nn, ii in enumerate(save_experiments):
            for i_ch, (ch, ro) in enumerate(self.ro_chs.items()):
                if threshold is None:
                    avg_di[i_ch][nn] = avg_d[i_ch, ii, 0]
                    avg_dq[i_ch][nn] = avg_d[i_ch, ii, 1]
                else:
                    avg_di[i_ch][nn] = np.sum(
                        self.shots[i_ch][ii::readouts_per_experiment])/(self.reps)
                    avg_dq = np.zeros(avg_di.shape)

        return avg_di, avg_dq

    def acquire(self, soc, threshold=None, angle=None, readouts_per_experiment=1, save_experiments=None, load_pulses=True, start_src="internal", progress=False, debug=False):
        """
        This method optionally loads pulses on to the SoC, configures the ADC readouts, loads the machine code representation of the AveragerProgram onto the SoC, starts the program and streams the data into the Python, returning it as a set of numpy arrays.
        config requirements:
        "reps" = number of repetitions;

        :param soc: Qick object
        :type soc: Qick object
        :param threshold: threshold
        :type threshold: int
        :param angle: rotation angle
        :type angle: list
        :param readouts_per_experiment: readouts per experiment
        :type readouts_per_experiment: int
        :param save_experiments: saved readouts (by default, save all readouts)
        :type save_experiments: list
        :param load_pulses: If true, loads pulses into the tProc
        :type load_pulses: bool
        :param start_src: "internal" (tProc starts immediately) or "external" (each round waits for an external trigger)
        :type start_src: string
        :param progress: If true, displays progress bar
        :type progress: bool
        :param debug: If true, displays assembly code for tProc program
        :type debug: bool
        :returns:
            - expt_pts (:py:class:`list`) - list of experiment points
            - avg_di (:py:class:`list`) - list of lists of averaged accumulated I data for ADCs 0 and 1
            - avg_dq (:py:class:`list`) - list of lists of averaged accumulated Q data for ADCs 0 and 1
        """

        if angle is None:
            angle = [0, 0]
        if save_experiments is None:
            save_experiments = range(readouts_per_experiment)
        if "rounds" not in self.cfg or self.cfg["rounds"] == 1:
            return self.acquire_round(soc, threshold=threshold, angle=angle, readouts_per_experiment=readouts_per_experiment, save_experiments=save_experiments, start_src=start_src, load_pulses=load_pulses, progress=progress, debug=debug)

        avg_di = None
        for ii in tqdm(range(self.cfg["rounds"]), disable=not progress):
            avg_di0, avg_dq0 = self.acquire_round(
                soc, threshold=threshold, angle=angle, readouts_per_experiment=readouts_per_experiment, save_experiments=save_experiments, start_src=start_src, load_pulses=load_pulses, progress=False, debug=debug)

            if avg_di is None:
                avg_di, avg_dq = avg_di0, avg_dq0
            else:
                avg_di += avg_di0
                avg_dq += avg_dq0

        return avg_di/self.cfg["rounds"], avg_dq/self.cfg["rounds"]

    def get_single_shots(self, di, dq, threshold, angle=None):
        """
        This method converts the raw I/Q data to single shots according to the threshold and rotation angle

        :param di: Raw I data
        :type di: list
        :param dq: Raw Q data
        :type dq: list
        :param threshold: threshold
        :type threshold: int
        :param angle: rotation angle
        :type angle: list

        :returns:
            - single_shot_array (:py:class:`array`) - Numpy array of single shot data

        """

        if angle is None:
            angle = [0, 0]
        if isinstance(threshold, int):
            threshold = [threshold, threshold]
        return np.array([np.heaviside((di[i]*np.cos(angle[i]) - dq[i]*np.sin(angle[i]))/self.ro_chs[ch]['length']-threshold[i], 0) for i, ch in enumerate(self.ro_chs)])

    def acquire_decimated(self, soc, load_pulses=True, readouts_per_experiment=1, start_src="internal", progress=True, debug=False):
        """
        This method acquires the raw (downconverted and decimated) data sampled by the ADC. This method is slow and mostly useful for lining up pulses or doing loopback tests.

        config requirements:
        "reps" = number of tProc loop repetitions;
        "soft_avgs" = number of Python loop repetitions;

        The data is returned as a list of ndarrays (one ndarray per readout channel).
        There are two possible array formats.
        reps = 1:
        2D array with dimensions (2, length), indices (I/Q, sample)
        reps > 1:
        3D array with dimensions (reps, 2, length), indices (rep, I/Q, sample)
        readouts_per_experiment>1:
        3D array with dimensions (reps, expts, 2, length), indices (rep, expt, I/Q, sample)

        :param soc: Qick object
        :type soc: Qick object
        :param load_pulses: If true, loads pulses into the tProc
        :type load_pulses: bool
        :param readouts_per_experiment: readouts per experiment (all will be saved)
        :type readouts_per_experiment: int
        :param start_src: "internal" (tProc starts immediately) or "external" (each soft_avg waits for an external trigger)
        :type start_src: string
        :param progress: If true, displays progress bar
        :type progress: bool
        :param debug: If true, displays assembly code for tProc program
        :type debug: bool
        :returns:
            - iq_list (:py:class:`list`) - list of lists of averaged decimated I and Q data
        """

        buf = super().acquire_decimated(soc, reads_per_rep=readouts_per_experiment, load_pulses=load_pulses, start_src=start_src, progress=progress, debug=debug)
        # move the I/Q axis from last to second-last
        return np.moveaxis(buf, -1, -2)

class RAveragerProgram(QickProgram):
    """
    RAveragerProgram class, for qubit experiments that sweep over a variable (whose value is stored in expt_pts).
    It is an abstract base class similar to the AveragerProgram, except has an outer loop which allows one to sweep a parameter in the real-time program rather than looping over it in software.  This can be more efficient for short duty cycles.
    Acquire gathers data from both ADCs 0 and 1.

    :param cfg: Configuration dictionary
    :type cfg: dict
    """

    def __init__(self, soccfg, cfg):
        """
        Constructor for the RAveragerProgram, calls make program at the end so for classes that inherit from this if you want it to do something before the program is made and compiled either do it before calling this __init__ or put it in the initialize method.
        """
        super().__init__(soccfg)
        self.cfg = cfg
        self.reps = cfg['reps']
        self.expts = cfg['expts']
        self.make_program()

    def initialize(self):
        """
        Abstract method for initializing the program and can include any instructions that are executed once at the beginning of the program.
        """
        pass

    def body(self):
        """
        Abstract method for the body of the program
        """
        pass

    def update(self):
        """
        Abstract method for updating the program
        """
        pass

    def make_program(self):
        """
        A template program which repeats the instructions defined in the body() method the number of times specified in self.cfg["reps"].
        """
        p = self

        rcount = 13
        rii = 14
        rjj = 15

        p.initialize()

        p.regwi(0, rcount, 0)

        p.regwi(0, rii, self.expts-1)
        p.label("LOOP_I")

        p.regwi(0, rjj, self.reps-1)
        p.label("LOOP_J")

        p.body()

        p.mathi(0, rcount, rcount, "+", 1)

        p.memwi(0, rcount, self.counter_addr)

        p.loopnz(0, rjj, 'LOOP_J')

        p.update()

        p.loopnz(0, rii, "LOOP_I")

        p.end()

    def get_expt_pts(self):
        """
        Method for calculating experiment points (for x-axis of plots) based on the config.

        :return: Numpy array of experiment points
        :rtype: array
        """
        return self.cfg["start"]+np.arange(self.expts)*self.cfg["step"]

    def acquire_round(self, soc, threshold=None, angle=None, readouts_per_experiment=1, save_experiments=None, load_pulses=True, start_src="internal", progress=False, debug=False):
        """
        This method optionally loads pulses on to the SoC, configures the ADC readouts, loads the machine code representation of the AveragerProgram onto the SoC, starts the program and streams the data into the Python, returning it as a set of numpy arrays.

        config requirements:
        "reps" = number of repetitions;

        :param soc: Qick object
        :type soc: Qick object
        :param threshold: threshold
        :type threshold: int
        :param angle: rotation angle
        :type angle: list
        :param readouts_per_experiment: readouts per experiment
        :type readouts_per_experiment: int
        :param save_experiments: saved readouts (by default, save all readouts)
        :type save_experiments: list
        :param load_pulses: If true, loads pulses into the tProc
        :type load_pulses: bool
        :param start_src: "internal" (tProc starts immediately) or "external" (waits for an external trigger)
        :type start_src: string
        :param progress: If true, displays progress bar
        :type progress: bool
        :param debug: If true, displays assembly code for tProc program
        :type debug: bool
        :returns:
            - avg_di (:py:class:`list`) - list of lists of averaged accumulated I data for ADCs 0 and 1
            - avg_dq (:py:class:`list`) - list of lists of averaged accumulated Q data for ADCs 0 and 1
        """

        if angle is None:
            angle = [0, 0]
        if save_experiments is None:
            save_experiments = range(readouts_per_experiment)

        d_buf, avg_d = super().acquire_round(soc, reads_per_rep=readouts_per_experiment, load_pulses=load_pulses, start_src=start_src, progress=progress, debug=debug)

        # reformat the data into separate I and Q arrays
        # save results to class in case you want to look at it later or for analysis
        self.di_buf = d_buf[:,:,0]
        self.dq_buf = d_buf[:,:,1]

        if threshold is not None:
            self.shots = self.get_single_shots(
                self.di_buf, self.dq_buf, threshold, angle)

        expt_pts = self.get_expt_pts()

        n_ro = len(self.ro_chs)
        avg_di = np.zeros((n_ro, len(save_experiments), self.expts))
        avg_dq = np.zeros((n_ro, len(save_experiments), self.expts))

        for nn, ii in enumerate(save_experiments):
            for i_ch, (ch, ro) in enumerate(self.ro_chs.items()):
                if threshold is None:
                    avg_di[i_ch][nn] = avg_d[i_ch, ii, :, 0]
                    avg_dq[i_ch][nn] = avg_d[i_ch, ii, :, 1]
                else:
                    avg_di[i_ch][nn] = np.sum(
                        self.shots[i_ch][ii::readouts_per_experiment].reshape((self.expts, self.reps)), 1)/(self.reps)
                    avg_dq = np.zeros(avg_di.shape)

        return expt_pts, avg_di, avg_dq

    def get_single_shots(self, di, dq, threshold, angle=None):
        """
        This method converts the raw I/Q data to single shots according to the threshold and rotation angle

        :param di: Raw I data
        :type di: list
        :param dq: Raw Q data
        :type dq: list
        :param threshold: threshold
        :type threshold: int
        :param angle: rotation angle
        :type angle: list

        :returns:
            - single_shot_array (:py:class:`array`) - Numpy array of single shot data

        """

        if angle is None:
            angle = [0, 0]
        if type(threshold) is int:
            threshold = [threshold, threshold]
        return np.array([np.heaviside((di[i]*np.cos(angle[i]) - dq[i]*np.sin(angle[i]))/self.ro_chs[ch]['length']-threshold[i], 0) for i, ch in enumerate(self.ro_chs)])

    def acquire(self, soc, threshold=None, angle=None, load_pulses=True, readouts_per_experiment=1, save_experiments=None, start_src="internal", progress=False, debug=False):
        """
        This method optionally loads pulses on to the SoC, configures the ADC readouts, loads the machine code representation of the AveragerProgram onto the SoC, starts the program and streams the data into the Python, returning it as a set of numpy arrays.
        config requirements:
        "reps" = number of repetitions;

        :param soc: Qick object
        :type soc: Qick object
        :param threshold: threshold
        :type threshold: int
        :param angle: rotation angle
        :type angle: list
        :param readouts_per_experiment: readouts per experiment
        :type readouts_per_experiment: int
        :param save_experiments: saved readouts (by default, save all readouts)
        :type save_experiments: list
        :param load_pulses: If true, loads pulses into the tProc
        :type load_pulses: bool
        :param start_src: "internal" (tProc starts immediately) or "external" (each round waits for an external trigger)
        :type start_src: string
        :param progress: If true, displays progress bar
        :type progress: bool
        :param debug: If true, displays assembly code for tProc program
        :type debug: bool
        :returns:
            - expt_pts (:py:class:`list`) - list of experiment points
            - avg_di (:py:class:`list`) - list of lists of averaged accumulated I data for ADCs 0 and 1
            - avg_dq (:py:class:`list`) - list of lists of averaged accumulated Q data for ADCs 0 and 1
        """
        if angle is None:
            angle = [0, 0]
        if save_experiments is None:
            save_experiments = range(readouts_per_experiment)
        if "rounds" not in self.cfg or self.cfg["rounds"] == 1:
            return self.acquire_round(soc, threshold=threshold, angle=angle, readouts_per_experiment=readouts_per_experiment, save_experiments=save_experiments, load_pulses=load_pulses, start_src=start_src, progress=progress, debug=debug)

        avg_di = None
        for ii in tqdm(range(self.cfg["rounds"]), disable=not progress):
            expt_pts, avg_di0, avg_dq0 = self.acquire_round(soc, threshold=threshold, angle=angle, readouts_per_experiment=readouts_per_experiment,
                                                            save_experiments=save_experiments, load_pulses=load_pulses, start_src=start_src, progress=False, debug=debug)

            if avg_di is None:
                avg_di, avg_dq = avg_di0, avg_dq0
            else:
                avg_di += avg_di0
                avg_dq += avg_dq0

        return expt_pts, avg_di/self.cfg["rounds"], avg_dq/self.cfg["rounds"]<|MERGE_RESOLUTION|>--- conflicted
+++ resolved
@@ -102,42 +102,7 @@
         if save_experiments is None:
             save_experiments = range(readouts_per_experiment)
 
-<<<<<<< HEAD
         d_buf, avg_d = super().acquire_round(soc, reads_per_rep=readouts_per_experiment, load_pulses=load_pulses, start_src=start_src, progress=progress, debug=debug)
-=======
-        # Configure signal generators
-        self.config_gens(soc)
-
-        # Configure the readout down converters
-        self.config_readouts(soc)
-        self.config_bufs(soc, enable_avg=True, enable_buf=False)
-
-        # load this program into the soc's tproc
-        self.load_program(soc, debug=debug)
-
-        # configure tproc for internal/external start
-        soc.start_src(start_src)
-
-        reps = self.cfg['reps']
-        total_count = reps*readouts_per_experiment
-        count = 0
-        n_ro = len(self.ro_chs)
-
-        d_buf = np.zeros((n_ro, 2, total_count))
-        self.stats = []
-
-        with tqdm(total=total_count, disable=not progress) as pbar:
-            soc.start_readout(total_count, counter_addr=1,
-                                   ch_list=list(self.ro_chs), reads_per_count=readouts_per_experiment)
-            while count<total_count:
-                new_data = obtain(soc.poll_data())
-                for d, s in new_data:
-                    new_points = d.shape[2]
-                    d_buf[:, :, count:count+new_points] = d
-                    count += new_points
-                    self.stats.append(s)
-                    pbar.update(new_points)
->>>>>>> 21655311
 
         # reformat the data into separate I and Q arrays
         # save results to class in case you want to look at it later or for analysis
