"""
Several helper classes for writing qubit experiments.
"""
<<<<<<< HEAD
from tqdm import tqdm
=======
try:
    from tqdm.notebook import tqdm
except:
    from tqdm import tqdm_notebook as tqdm
>>>>>>> 5e2f97be
import numpy as np
from .qick_asm import QickProgram


class AveragerProgram(QickProgram):
    """
    AveragerProgram class is an abstract base class for programs which do loops over experiments in hardware.
    It consists of a template program which takes care of the loop and acquire methods that talk to the processor to stream single shot data in real-time and then reshape and average it appropriately.

    :param soccfg: This can be either a QickSOc object (if the program is running on the QICK) or a QickCOnfig (if running remotely).
    :type soccfg: QickConfig
    :param cfg: Configuration dictionary
    :type cfg: dict
    """

    def __init__(self, soccfg, cfg):
        """
        Constructor for the AveragerProgram, calls make program at the end.
        For classes that inherit from this, if you want it to do something before the program is made and compiled:
        either do it before calling this __init__ or put it in the initialize method.
        """
        super().__init__(soccfg)
        self.cfg = cfg
        self.make_program()

    def initialize(self):
        """
        Abstract method for initializing the program and can include any instructions that are executed once at the beginning of the program.
        """
        pass

    def body(self):
        """
        Abstract method for the body of the program
        """
        pass

    def make_program(self):
        """
        A template program which repeats the instructions defined in the body() method the number of times specified in self.cfg["reps"].
        """
        p = self

        rjj = 14
        rcount = 15
        p.initialize()
        p.regwi(0, rcount, 0)
        p.regwi(0, rjj, self.cfg["reps"]-1)
        p.label("LOOP_J")

        p.body()

        p.mathi(0, rcount, rcount, "+", 1)

        p.memwi(0, rcount, 1)

        p.loopnz(0, rjj, 'LOOP_J')

        p.end()

    def acquire_round(self, soc, threshold=None, angle=None, readouts_per_experiment=1, save_experiments=None, load_pulses=True, start_src="internal", progress=False, debug=False):
        """
        This method optionally loads pulses on to the SoC, configures the ADC readouts, loads the machine code representation of the AveragerProgram onto the SoC, starts the program and streams the data into the Python, returning it as a set of numpy arrays.

        config requirements:
        "reps" = number of repetitions;

        :param soc: Qick object
        :type soc: Qick object
        :param threshold: threshold
        :type threshold: int
        :param angle: rotation angle
        :type angle: list
        :param readouts_per_experiment: readouts per experiment
        :type readouts_per_experiment: int
        :param save_experiments: saved readouts (by default, save all readouts)
        :type save_experiments: list
        :param load_pulses: If true, loads pulses into the tProc
        :type load_pulses: bool
        :param start_src: "internal" (tProc starts immediately) or "external" (waits for an external trigger)
        :type start_src: string
        :param progress: If true, displays progress bar
        :type progress: bool
        :param debug: If true, displays assembly code for tProc program
        :type debug: bool
        :returns:
            - avg_di (:py:class:`list`) - list of lists of averaged accumulated I data for ADCs 0 and 1
            - avg_dq (:py:class:`list`) - list of lists of averaged accumulated Q data for ADCs 0 and 1
        """

        if angle is None:
            angle = [0, 0]
        if save_experiments is None:
            save_experiments = range(readouts_per_experiment)
        # Load the pulses from the program into the soc
        if load_pulses:
            self.load_pulses(soc)

        # Configure signal generators
        self.config_gens(soc)

        # Configure the readout down converters
        self.config_readouts(soc)
        self.config_bufs(soc, enable_avg=True, enable_buf=True)

        # load this program into the soc's tproc
        self.load_program(soc, debug=debug)

        # configure tproc for internal/external start
        soc.start_src(start_src)

        reps = self.cfg['reps']
        total_count = reps*readouts_per_experiment
        count = 0
        n_ro = len(self.ro_chs)

        d_buf = np.zeros((n_ro, 2, total_count))
        self.stats = []

        with tqdm(total=total_count, disable=not progress) as pbar:
            soc.start_readout(total_count, counter_addr=1,
                                   ch_list=list(self.ro_chs), reads_per_count=readouts_per_experiment)
            while count<total_count:
                new_data = soc.poll_data()
                for d, s in new_data:
                    new_points = d.shape[2]
                    d_buf[:, :, count:count+new_points] = d
                    count += new_points
                    self.stats.append(s)
                    pbar.update(new_points)

        # reformat the data into separate I and Q arrays
        di_buf = d_buf[:,0,:]
        dq_buf = d_buf[:,1,:]

        # save results to class in case you want to look at it later or for analysis
        self.di_buf = di_buf
        self.dq_buf = dq_buf

        if threshold is not None:
            self.shots = self.get_single_shots(
                di_buf, dq_buf, threshold, angle)

        avg_di = np.zeros((n_ro, len(save_experiments)))
        avg_dq = np.zeros((n_ro, len(save_experiments)))

        for nn, ii in enumerate(save_experiments):
            for i_ch, (ch, ro) in enumerate(self.ro_chs.items()):
                if threshold is None:
                    avg_di[i_ch][nn] = np.sum(
                        di_buf[i_ch][ii::readouts_per_experiment])/(reps)/ro.length
                    avg_dq[i_ch][nn] = np.sum(
                        dq_buf[i_ch][ii::readouts_per_experiment])/(reps)/ro.length
                else:
                    avg_di[i_ch][nn] = np.sum(
                        self.shots[i_ch][ii::readouts_per_experiment])/(reps)
                    avg_dq = np.zeros(avg_di.shape)

        return avg_di, avg_dq

    def acquire(self, soc, threshold=None, angle=None, readouts_per_experiment=1, save_experiments=None, load_pulses=True, start_src="internal", progress=False, debug=False):
        """
        This method optionally loads pulses on to the SoC, configures the ADC readouts, loads the machine code representation of the AveragerProgram onto the SoC, starts the program and streams the data into the Python, returning it as a set of numpy arrays.
        config requirements:
        "reps" = number of repetitions;

        :param soc: Qick object
        :type soc: Qick object
        :param threshold: threshold
        :type threshold: int
        :param angle: rotation angle
        :type angle: list
        :param readouts_per_experiment: readouts per experiment
        :type readouts_per_experiment: int
        :param save_experiments: saved readouts (by default, save all readouts)
        :type save_experiments: list
        :param load_pulses: If true, loads pulses into the tProc
        :type load_pulses: bool
        :param start_src: "internal" (tProc starts immediately) or "external" (each round waits for an external trigger)
        :type start_src: string
        :param progress: If true, displays progress bar
        :type progress: bool
        :param debug: If true, displays assembly code for tProc program
        :type debug: bool
        :returns:
            - expt_pts (:py:class:`list`) - list of experiment points
            - avg_di (:py:class:`list`) - list of lists of averaged accumulated I data for ADCs 0 and 1
            - avg_dq (:py:class:`list`) - list of lists of averaged accumulated Q data for ADCs 0 and 1
        """

        if angle is None:
            angle = [0, 0]
        if save_experiments is None:
            save_experiments = range(readouts_per_experiment)
        if "rounds" not in self.cfg or self.cfg["rounds"] == 1:
            return self.acquire_round(soc, threshold=threshold, angle=angle, readouts_per_experiment=readouts_per_experiment, save_experiments=save_experiments, start_src=start_src, load_pulses=load_pulses, progress=progress, debug=debug)

        avg_di = None
        for ii in tqdm(range(self.cfg["rounds"]), disable=not progress):
            avg_di0, avg_dq0 = self.acquire_round(
                soc, threshold=threshold, angle=angle, readouts_per_experiment=readouts_per_experiment, save_experiments=save_experiments, start_src=start_src, load_pulses=load_pulses, progress=False, debug=debug)

            if avg_di is None:
                avg_di, avg_dq = avg_di0, avg_dq0
            else:
                avg_di += avg_di0
                avg_dq += avg_dq0

        return avg_di/self.cfg["rounds"], avg_dq/self.cfg["rounds"]

    def get_single_shots(self, di, dq, threshold, angle=None):
        """
        This method converts the raw I/Q data to single shots according to the threshold and rotation angle

        :param di: Raw I data
        :type di: list
        :param dq: Raw Q data
        :type dq: list
        :param threshold: threshold
        :type threshold: int
        :param angle: rotation angle
        :type angle: list

        :returns:
            - single_shot_array (:py:class:`array`) - Numpy array of single shot data

        """

        if angle is None:
            angle = [0, 0]
        if isinstance(threshold, int):
            threshold = [threshold, threshold]
        return np.array([np.heaviside((di[i]*np.cos(angle[i]) - dq[i]*np.sin(angle[i]))/self.ro_chs[ch].length-threshold[i], 0) for i, ch in enumerate(self.ro_chs)])

    def acquire_decimated(self, soc, load_pulses=True, readouts_per_experiment=1, start_src="internal", progress=True, debug=False):
        """
        This method acquires the raw (downconverted and decimated) data sampled by the ADC. This method is slow and mostly useful for lining up pulses or doing loopback tests.

        config requirements:
        "reps" = number of tProc loop repetitions;
        "soft_avgs" = number of Python loop repetitions;

        The data is returned as a list of ndarrays (one ndarray per readout channel).
        There are two possible array formats.
        reps = 1:
        2D array with dimensions (2, length), indices (I/Q, sample)
        reps > 1:
        3D array with dimensions (reps, 2, length), indices (rep, I/Q, sample)
        readouts_per_experiment>1:
        3D array with dimensions (reps, expts, 2, length), indices (rep, expt, I/Q, sample)

        :param soc: Qick object
        :type soc: Qick object
        :param load_pulses: If true, loads pulses into the tProc
        :type load_pulses: bool
        :param readouts_per_experiment: readouts per experiment (all will be saved)
        :type readouts_per_experiment: int
        :param start_src: "internal" (tProc starts immediately) or "external" (each soft_avg waits for an external trigger)
        :type start_src: string
        :param progress: If true, displays progress bar
        :type progress: bool
        :param debug: If true, displays assembly code for tProc program
        :type debug: bool
        :returns:
            - iq_list (:py:class:`list`) - list of lists of averaged decimated I and Q data
        """

        reps = self.cfg['reps']
        soft_avgs = self.cfg["soft_avgs"]

        # load pulses onto soc
        if load_pulses:
            self.load_pulses(soc)

        # Configure signal generators
        self.config_gens(soc)

        # Configure the readout down converters
        self.config_readouts(soc)

        # Initialize data buffers
        d_buf = []
        for ch, ro in self.ro_chs.items():
            maxlen = self.soccfg['readouts'][ch]['buf_maxlen']
            if ro.length*reps > maxlen:
                raise RuntimeError("Warning: requested readout length (%d x %d reps) exceeds buffer size (%d)"%(ro.length, reps, maxlen))
            d_buf.append(np.zeros((2, ro.length*reps*readouts_per_experiment)))

        # load the program - it's always the same, so this only needs to be done once
        self.load_program(soc, debug=debug)

        # configure tproc for internal/external start
        tproc = soc.tproc

        soc.start_src(start_src)
        # for each soft average, run and acquire decimated data
        for ii in tqdm(range(soft_avgs), disable=not progress):

            # Configure and enable buffer capture.
            self.config_bufs(soc, enable_avg=True, enable_buf=True)

            # make sure count variable is reset to 0
            tproc.single_write(addr=1, data=0)

            # run the assembly program
            # if start_src="external", you must pulse the trigger input once for every soft_avg
            tproc.start()

            count = 0
            while count < reps:
                count = tproc.single_read(addr=1)

            for ii, (ch, ro) in enumerate(self.ro_chs.items()):
                d_buf[ii] += soc.get_decimated(ch=ch,
                                               address=0, length=ro.length*reps*readouts_per_experiment)

        # average the decimated data
        if reps == 1 and readouts_per_experiment == 1:
            return [d/soft_avgs for d in d_buf]
        else:
            # split the data into the individual reps:
            # we reshape to slice each long buffer into reps,
            # then use moveaxis() to transpose the I/Q and rep axes
            result = [np.moveaxis(d.reshape(2, reps*readouts_per_experiment, -1), 0, 1)/soft_avgs for d in d_buf]
            if reps > 1 and readouts_per_experiment > 1:
                result = [d.reshape(reps, readouts_per_experiment, 2, -1) for d in result]
            return result


class RAveragerProgram(QickProgram):
    """
    RAveragerProgram class, for qubit experiments that sweep over a variable (whose value is stored in expt_pts).
    It is an abstract base class similar to the AveragerProgram, except has an outer loop which allows one to sweep a parameter in the real-time program rather than looping over it in software.  This can be more efficient for short duty cycles.
    Acquire gathers data from both ADCs 0 and 1.

    :param cfg: Configuration dictionary
    :type cfg: dict
    """

    def __init__(self, soccfg, cfg):
        """
        Constructor for the RAveragerProgram, calls make program at the end so for classes that inherit from this if you want it to do something before the program is made and compiled either do it before calling this __init__ or put it in the initialize method.
        """
        super().__init__(soccfg)
        self.cfg = cfg
        self.make_program()

    def initialize(self):
        """
        Abstract method for initializing the program and can include any instructions that are executed once at the beginning of the program.
        """
        pass

    def body(self):
        """
        Abstract method for the body of the program
        """
        pass

    def update(self):
        """
        Abstract method for updating the program
        """
        pass

    def make_program(self):
        """
        A template program which repeats the instructions defined in the body() method the number of times specified in self.cfg["reps"].
        """
        p = self

        rcount = 13
        rii = 14
        rjj = 15

        p.initialize()

        p.regwi(0, rcount, 0)

        p.regwi(0, rii, self.cfg["expts"]-1)
        p.label("LOOP_I")

        p.regwi(0, rjj, self.cfg["reps"]-1)
        p.label("LOOP_J")

        p.body()

        p.mathi(0, rcount, rcount, "+", 1)

        p.memwi(0, rcount, 1)

        p.loopnz(0, rjj, 'LOOP_J')

        p.update()

        p.loopnz(0, rii, "LOOP_I")

        p.end()

    def get_expt_pts(self):
        """
        Method for calculating experiment points (for x-axis of plots) based on the config.

        :return: Numpy array of experiment points
        :rtype: array
        """
        return self.cfg["start"]+np.arange(self.cfg['expts'])*self.cfg["step"]

    def acquire_round(self, soc, threshold=None, angle=None,  readouts_per_experiment=1, save_experiments=None, load_pulses=True, start_src="internal", progress=False, debug=False):
        """
        This method optionally loads pulses on to the SoC, configures the ADC readouts, loads the machine code representation of the AveragerProgram onto the SoC, starts the program and streams the data into the Python, returning it as a set of numpy arrays.

        config requirements:
        "reps" = number of repetitions;

        :param soc: Qick object
        :type soc: Qick object
        :param threshold: threshold
        :type threshold: int
        :param angle: rotation angle
        :type angle: list
        :param readouts_per_experiment: readouts per experiment
        :type readouts_per_experiment: int
        :param save_experiments: saved readouts (by default, save all readouts)
        :type save_experiments: list
        :param load_pulses: If true, loads pulses into the tProc
        :type load_pulses: bool
        :param start_src: "internal" (tProc starts immediately) or "external" (waits for an external trigger)
        :type start_src: string
        :param progress: If true, displays progress bar
        :type progress: bool
        :param debug: If true, displays assembly code for tProc program
        :type debug: bool
        :returns:
            - avg_di (:py:class:`list`) - list of lists of averaged accumulated I data for ADCs 0 and 1
            - avg_dq (:py:class:`list`) - list of lists of averaged accumulated Q data for ADCs 0 and 1
        """

        if angle is None:
            angle = [0, 0]
        if save_experiments is None:
            save_experiments = range(readouts_per_experiment)
        if load_pulses:
            self.load_pulses(soc)

        # Configure signal generators
        self.config_gens(soc)

        # Configure the readout down converters
        self.config_readouts(soc)
        self.config_bufs(soc, enable_avg=True, enable_buf=True)

        # load this program into the soc's tproc
        self.load_program(soc, debug=debug)

        # configure tproc for internal/external start
        soc.start_src(start_src)

        reps, expts = self.cfg['reps'], self.cfg['expts']

        total_count = reps*expts*readouts_per_experiment
        count = 0
        n_ro = len(self.ro_chs)

        d_buf = np.zeros((n_ro, 2, total_count))
        self.stats = []

        with tqdm(total=total_count, disable=not progress) as pbar:
            soc.start_readout(total_count, counter_addr=1, ch_list=list(
                self.ro_chs), reads_per_count=readouts_per_experiment)
            while count<total_count:
                new_data = soc.poll_data()
                for d, s in new_data:
                    new_points = d.shape[2]
                    d_buf[:, :, count:count+new_points] = d
                    count += new_points
                    self.stats.append(s)
                    pbar.update(new_points)

        # reformat the data into separate I and Q arrays
        di_buf = d_buf[:,0,:]
        dq_buf = d_buf[:,1,:]

        # save results to class in case you want to look at it later or for analysis
        self.di_buf = di_buf
        self.dq_buf = dq_buf

        if threshold is not None:
            self.shots = self.get_single_shots(
                di_buf, dq_buf, threshold, angle)

        expt_pts = self.get_expt_pts()

        avg_di = np.zeros((n_ro, len(save_experiments), expts))
        avg_dq = np.zeros((n_ro, len(save_experiments), expts))

        for nn, ii in enumerate(save_experiments):
            for i_ch, (ch, ro) in enumerate(self.ro_chs.items()):
                if threshold is None:
                    avg_di[i_ch][nn] = np.sum(di_buf[i_ch][ii::readouts_per_experiment].reshape(
                        (expts, reps)), 1)/(reps)/ro.length
                    avg_dq[i_ch][nn] = np.sum(dq_buf[i_ch][ii::readouts_per_experiment].reshape(
                        (expts, reps)), 1)/(reps)/ro.length
                else:
                    avg_di[i_ch][nn] = np.sum(
                        self.shots[i_ch][ii::readouts_per_experiment].reshape((expts, reps)), 1)/(reps)
                    avg_dq = np.zeros(avg_di.shape)

        return expt_pts, avg_di, avg_dq

    def get_single_shots(self, di, dq, threshold, angle=None):
        """
        This method converts the raw I/Q data to single shots according to the threshold and rotation angle

        :param di: Raw I data
        :type di: list
        :param dq: Raw Q data
        :type dq: list
        :param threshold: threshold
        :type threshold: int
        :param angle: rotation angle
        :type angle: list

        :returns:
            - single_shot_array (:py:class:`array`) - Numpy array of single shot data

        """

        if angle is None:
            angle = [0, 0]
        if type(threshold) is int:
            threshold = [threshold, threshold]
        return np.array([np.heaviside((di[i]*np.cos(angle[i]) - dq[i]*np.sin(angle[i]))/self.ro_chs[ch].length-threshold[i], 0) for i, ch in enumerate(self.ro_chs)])

    def acquire(self, soc, threshold=None, angle=None, load_pulses=True, readouts_per_experiment=1, save_experiments=None, start_src="internal", progress=False, debug=False):
        """
        This method optionally loads pulses on to the SoC, configures the ADC readouts, loads the machine code representation of the AveragerProgram onto the SoC, starts the program and streams the data into the Python, returning it as a set of numpy arrays.
        config requirements:
        "reps" = number of repetitions;

        :param soc: Qick object
        :type soc: Qick object
        :param threshold: threshold
        :type threshold: int
        :param angle: rotation angle
        :type angle: list
        :param readouts_per_experiment: readouts per experiment
        :type readouts_per_experiment: int
        :param save_experiments: saved readouts (by default, save all readouts)
        :type save_experiments: list
        :param load_pulses: If true, loads pulses into the tProc
        :type load_pulses: bool
        :param start_src: "internal" (tProc starts immediately) or "external" (each round waits for an external trigger)
        :type start_src: string
        :param progress: If true, displays progress bar
        :type progress: bool
        :param debug: If true, displays assembly code for tProc program
        :type debug: bool
        :returns:
            - expt_pts (:py:class:`list`) - list of experiment points
            - avg_di (:py:class:`list`) - list of lists of averaged accumulated I data for ADCs 0 and 1
            - avg_dq (:py:class:`list`) - list of lists of averaged accumulated Q data for ADCs 0 and 1
        """
        if angle is None:
            angle = [0, 0]
        if save_experiments is None:
            save_experiments = range(readouts_per_experiment)
        if "rounds" not in self.cfg or self.cfg["rounds"] == 1:
            return self.acquire_round(soc, threshold=threshold, angle=angle, readouts_per_experiment=readouts_per_experiment, save_experiments=save_experiments, load_pulses=load_pulses, start_src=start_src, progress=progress, debug=debug)

        avg_di = None
        for ii in tqdm(range(self.cfg["rounds"]), disable=not progress):
            expt_pts, avg_di0, avg_dq0 = self.acquire_round(soc, threshold=threshold, angle=angle, readouts_per_experiment=readouts_per_experiment,
                                                            save_experiments=save_experiments, load_pulses=load_pulses, start_src=start_src, progress=False, debug=debug)

            if avg_di is None:
                avg_di, avg_dq = avg_di0, avg_dq0
            else:
                avg_di += avg_di0
                avg_dq += avg_dq0

        return expt_pts, avg_di/self.cfg["rounds"], avg_dq/self.cfg["rounds"]


class PAveragerProgram(QickProgram):
    """
    PAveragerProgram_ class, for qubit experiments that sweep over a variable (whose value is stored in expt_pts).
    It is an abstract base class similar to the AveragerProgram, except has an outer loop which allows one to sweep a parameter in the real-time program rather than looping over it in software.  This can be more efficient for short duty cycles.
    Acquire gathers data from both ADCs 0 and 1.

    :param cfg: Configuration dictionary
    :type cfg: dict
    """

    def __init__(self, soccfg, cfg):
        """
        Constructor for the RAveragerProgram, calls make program at the end so for classes that inherit from this if you want it to do something before the program is made and compiled either do it before calling this __init__ or put it in the initialize method.
        """
        super().__init__(soccfg)
        self.cfg = cfg
        self.make_program()

    def initialize(self):
        """
        Abstract method for initializing the program and can include any instructions that are executed once at the beginning of the program.
        """
        pass

    def body(self):
        """
        Abstract method for the body of the program
        """
        pass

    def update(self):
        """
        Abstract method for updating the program
        """
        pass

    def make_program(self):
        """
        A template program which repeats the instructions defined in the body() method the number of times specified in self.cfg["reps"].
        """
        p = self

        rcount = 13
        rii = 14
        rjj = 15


        p.regwi(0, rcount, 0)

        p.regwi(0, rjj, self.cfg["reps"]-1)
        p.label("LOOP_J")

        p.initialize()
        p.regwi(0, rii, self.cfg["expts"]-1)
        p.label("LOOP_I")

        p.body()

        p.mathi(0, rcount, rcount, "+", 1)
        p.update()

        p.memwi(0, rcount, 1)

        p.loopnz(0, rii, "LOOP_I")

        p.loopnz(0, rjj, 'LOOP_J')


        p.end()

    def get_expt_pts(self):
        """
        Method for calculating experiment points (for x-axis of plots) based on the config.

        :return: Numpy array of experiment points
        :rtype: array
        """
        return self.cfg["start"]+np.arange(self.cfg['expts'])*self.cfg["step"]

    def acquire_round(self, soc, threshold=None, angle=None,  readouts_per_experiment=1, save_experiments=None, load_pulses=True, start_src="internal", progress=False, debug=False):
        """
        This method optionally loads pulses on to the SoC, configures the ADC readouts, loads the machine code representation of the AveragerProgram onto the SoC, starts the program and streams the data into the Python, returning it as a set of numpy arrays.

        config requirements:
        "reps" = number of repetitions;

        :param soc: Qick object
        :type soc: Qick object
        :param threshold: threshold
        :type threshold: int
        :param angle: rotation angle
        :type angle: list
        :param readouts_per_experiment: readouts per experiment
        :type readouts_per_experiment: int
        :param save_experiments: saved experiments
        :type save_experiments: list
        :param load_pulses: If true, loads pulses into the tProc
        :type load_pulses: bool
        :param start_src: "internal" (tProc starts immediately) or "external" (waits for an external trigger)
        :type start_src: string
        :param progress: If true, displays progress bar
        :type progress: bool
        :param debug: If true, displays assembly code for tProc program
        :type debug: bool
        :returns:
            - avg_di (:py:class:`list`) - list of lists of averaged accumulated I data for ADCs 0 and 1
            - avg_dq (:py:class:`list`) - list of lists of averaged accumulated Q data for ADCs 0 and 1
        """

        if angle is None:
            angle = [0, 0]
        if save_experiments is None:
            save_experiments = [0]
        if load_pulses:
            self.load_pulses(soc)

        # Configure signal generators
        self.config_gens(soc)

        # Configure the readout down converters
        self.config_readouts(soc)
        self.config_bufs(soc, enable_avg=True, enable_buf=True)

        # load this program into the soc's tproc
        self.load_program(soc, debug=debug)

        # configure tproc for internal/external start
        soc.start_src(start_src)

        reps, expts = self.cfg['reps'], self.cfg['expts']

        count = 0
        total_count = reps*expts*readouts_per_experiment
        n_ro = len(self.ro_chs)

        d_buf = np.zeros((n_ro, 2, total_count))
        self.stats = []

        with tqdm(total=total_count, disable=not progress) as pbar:
            soc.start_readout(total_count, counter_addr=1, ch_list=list(
                self.ro_chs), reads_per_count=readouts_per_experiment)
            while count<total_count:
                new_data = soc.poll_data()
                for d, s in new_data:
                    new_points = d.shape[2]
                    d_buf[:, :, count:count+new_points] = d
                    count += new_points
                    self.stats.append(s)
                    pbar.update(new_points)

        # reformat the data into separate I and Q arrays
        di_buf = d_buf[:,0,:]
        dq_buf = d_buf[:,1,:]

        # save results to class in case you want to look at it later or for analysis
        self.di_buf = di_buf
        self.dq_buf = dq_buf

        if threshold is not None:
            self.shots = self.get_single_shots(
                di_buf, dq_buf, threshold, angle)

        expt_pts = self.get_expt_pts()

        avg_di = np.zeros((n_ro, len(save_experiments), expts))
        avg_dq = np.zeros((n_ro, len(save_experiments), expts))

        for nn, ii in enumerate(save_experiments):
            for i_ch, (ch, ro) in enumerate(self.ro_chs.items()):
                if threshold is None:
                    avg_di[i_ch][nn] = np.sum(di_buf[i_ch][ii::readouts_per_experiment].reshape(
                        (reps, expts)), 0)/(reps)/ro.length
                    avg_dq[i_ch][nn] = np.sum(dq_buf[i_ch][ii::readouts_per_experiment].reshape(
                        (reps, expts)), 0)/(reps)/ro.length
                else:
                    avg_di[i_ch][nn] = np.sum(
                        self.shots[i_ch][ii::readouts_per_experiment].reshape((reps, expts)), 0)/(reps)
                    avg_dq = np.zeros(avg_di.shape)

        return expt_pts, avg_di, avg_dq

    def get_single_shots(self, di, dq, threshold, angle=None):
        """
        This method converts the raw I/Q data to single shots according to the threshold and rotation angle

        :param di: Raw I data
        :type di: list
        :param dq: Raw Q data
        :type dq: list
        :param threshold: threshold
        :type threshold: int
        :param angle: rotation angle
        :type angle: list

        :returns:
            - single_shot_array (:py:class:`array`) - Numpy array of single shot data

        """

        if angle is None:
            angle = [0, 0]
        if type(threshold) is int:
            threshold = [threshold, threshold]
        return np.array([np.heaviside((di[i]*np.cos(angle[i]) - dq[i]*np.sin(angle[i]))/self.ro_chs[ch].length-threshold[i], 0) for i, ch in enumerate(self.ro_chs)])

    def acquire(self, soc, threshold=None, angle=None, load_pulses=True, readouts_per_experiment=1, save_experiments=None, start_src="internal", progress=False, debug=False):
        """
        This method optionally loads pulses on to the SoC, configures the ADC readouts, loads the machine code representation of the AveragerProgram onto the SoC, starts the program and streams the data into the Python, returning it as a set of numpy arrays.
        config requirements:
        "reps" = number of repetitions;

        :param soc: Qick object
        :type soc: Qick object
        :param threshold: threshold
        :type threshold: int
        :param angle: rotation angle
        :type angle: list
        :param readouts_per_experiment: readouts per experiment
        :type readouts_per_experiment: int
        :param save_experiments: saved experiments
        :type save_experiments: list
        :param load_pulses: If true, loads pulses into the tProc
        :type load_pulses: bool
        :param start_src: "internal" (tProc starts immediately) or "external" (each round waits for an external trigger)
        :type start_src: string
        :param progress: If true, displays progress bar
        :type progress: bool
        :param debug: If true, displays assembly code for tProc program
        :type debug: bool
        :returns:
            - expt_pts (:py:class:`list`) - list of experiment points
            - avg_di (:py:class:`list`) - list of lists of averaged accumulated I data for ADCs 0 and 1
            - avg_dq (:py:class:`list`) - list of lists of averaged accumulated Q data for ADCs 0 and 1
        """
        reps, expts, rounds = self.cfg['reps'], self.cfg['expts'], self.cfg.get("rounds", 1)
        msmt_per_rep = expts * readouts_per_experiment
        tot_reps = reps * rounds
        total_msmt = msmt_per_rep * tot_reps

        n_ro = len(self.ro_chs)

        self.di_buf_p = np.zeros((n_ro, tot_reps, msmt_per_rep))
        self.dq_buf_p = np.zeros((n_ro, tot_reps, msmt_per_rep))

        if angle is None:
            angle = [0, 0]
        if save_experiments is None:
            save_experiments = [0]
        if "rounds" not in self.cfg or self.cfg["rounds"] == 1:
            expt_pts, avg_di, avg_dq = self.acquire_round(soc, threshold=threshold, angle=angle, readouts_per_experiment=readouts_per_experiment, save_experiments=save_experiments, load_pulses=load_pulses, start_src=start_src, progress=progress, debug=debug)
            self.di_buf_p = self.di_buf.reshape(n_ro, reps, -1)
            self.dq_buf_p = self.dq_buf.reshape(n_ro, reps, -1)
            return expt_pts, avg_di, avg_dq

        avg_di = None
        for ii in tqdm(range(self.cfg["rounds"]), disable=not progress):
            expt_pts, avg_di0, avg_dq0 = self.acquire_round(soc, threshold=threshold, angle=angle, readouts_per_experiment=readouts_per_experiment,
                                                            save_experiments=save_experiments, load_pulses=load_pulses, start_src=start_src, progress=progress, debug=debug)

            if avg_di is None:
                avg_di, avg_dq = avg_di0, avg_dq0
            else:
                avg_di += avg_di0
                avg_dq += avg_dq0

            self.di_buf_p[:, reps * ii: reps * (ii + 1), :] = self.di_buf.reshape(n_ro, reps, -1)
            self.dq_buf_p[:, reps * ii: reps * (ii + 1), :] = self.dq_buf.reshape(n_ro, reps, -1)

        return expt_pts, avg_di/self.cfg["rounds"], avg_dq/self.cfg["rounds"]<|MERGE_RESOLUTION|>--- conflicted
+++ resolved
@@ -1,14 +1,10 @@
 """
 Several helper classes for writing qubit experiments.
 """
-<<<<<<< HEAD
-from tqdm import tqdm
-=======
 try:
     from tqdm.notebook import tqdm
 except:
     from tqdm import tqdm_notebook as tqdm
->>>>>>> 5e2f97be
 import numpy as np
 from .qick_asm import QickProgram
 
