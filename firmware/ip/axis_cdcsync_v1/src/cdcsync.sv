--- conflicted
+++ resolved
@@ -258,24 +258,6 @@
 assign m14_axis_tdata   = dout_data_v	[14] ;
 assign m15_axis_tdata   = dout_data_v	[15] ;
 
-<<<<<<< HEAD
-assign m0_axis_tvalid	= dout_valid_v	[0]  & ~fifo_empty & dout_ready_v[0] ;
-assign m1_axis_tvalid	= dout_valid_v	[1]  & ~fifo_empty & dout_ready_v[1] ;
-assign m2_axis_tvalid	= dout_valid_v	[2]  & ~fifo_empty & dout_ready_v[2] ;
-assign m3_axis_tvalid	= dout_valid_v	[3]  & ~fifo_empty & dout_ready_v[3] ;
-assign m4_axis_tvalid	= dout_valid_v	[4]  & ~fifo_empty & dout_ready_v[4] ;
-assign m5_axis_tvalid	= dout_valid_v	[5]  & ~fifo_empty & dout_ready_v[5] ;
-assign m6_axis_tvalid	= dout_valid_v	[6]  & ~fifo_empty & dout_ready_v[6] ;
-assign m7_axis_tvalid	= dout_valid_v	[7]  & ~fifo_empty & dout_ready_v[7] ;
-assign m8_axis_tvalid	= dout_valid_v	[8]  & ~fifo_empty & dout_ready_v[8] ;
-assign m9_axis_tvalid	= dout_valid_v	[9]  & ~fifo_empty & dout_ready_v[9] ;
-assign m10_axis_tvalid	= dout_valid_v	[10] & ~fifo_empty & dout_ready_v[10] ;
-assign m11_axis_tvalid	= dout_valid_v	[11] & ~fifo_empty & dout_ready_v[11] ;
-assign m12_axis_tvalid	= dout_valid_v	[12] & ~fifo_empty & dout_ready_v[12] ;
-assign m13_axis_tvalid	= dout_valid_v	[13] & ~fifo_empty & dout_ready_v[13] ;
-assign m14_axis_tvalid	= dout_valid_v	[14] & ~fifo_empty & dout_ready_v[14] ;
-assign m15_axis_tvalid	= dout_valid_v	[15] & ~fifo_empty & dout_ready_v[15] ;
-=======
 assign m0_axis_tvalid	= dout_valid_v	[0]  & ~fifo_empty;
 assign m1_axis_tvalid	= dout_valid_v	[1]  & ~fifo_empty;
 assign m2_axis_tvalid	= dout_valid_v	[2]  & ~fifo_empty;
@@ -292,7 +274,6 @@
 assign m13_axis_tvalid	= dout_valid_v	[13] & ~fifo_empty;
 assign m14_axis_tvalid	= dout_valid_v	[14] & ~fifo_empty;
 assign m15_axis_tvalid	= dout_valid_v	[15] & ~fifo_empty;
->>>>>>> 8318920a
 
 assign dout_ready_v	[0]	= m0_axis_tready	|| N < 1;
 assign dout_ready_v	[1]	= m1_axis_tready	|| N < 2;
