--- conflicted
+++ resolved
@@ -70,26 +70,8 @@
 //-------------------------------------------------------
 // Moved to qproc_ctrl due to issue #33
 
-<<<<<<< HEAD
-// From PS_CLK to C_CLK
-always_ff @(posedge c_clk_i) 
-   if (!c_rst_ni) begin
-      tproc_ctrl_rcd  <= 0 ;
-      tproc_ctrl_r    <= 0 ;
-      tproc_ctrl_2r   <= 0 ;
-      tproc_cfg_rcd   <= 0 ;
-      TPROC_CFG       <= 0 ;
-   end else begin 
-      tproc_ctrl_rcd  <= PS_TPROC_CTRL    ;
-      tproc_ctrl_r    <= tproc_ctrl_rcd  ;
-      tproc_ctrl_2r   <= tproc_ctrl_r  ;
-      tproc_cfg_rcd   <= PS_TPROC_CFG     ;
-      TPROC_CFG     <= tproc_cfg_rcd ;
-   end
-=======
 // reg [15:0] tproc_ctrl_rcd, tproc_ctrl_r, tproc_ctrl_2r;
 // reg [15:0] tproc_cfg_rcd;
->>>>>>> 7063d358
 
 // // From PS_CLK to C_CLK
 // always_ff @(posedge c_clk_i) 
