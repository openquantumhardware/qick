--- conflicted
+++ resolved
@@ -272,13 +272,8 @@
       always_comb begin : WAVE_DISPATCHER
          wave_pop[ind_wfifo]   = 0;
          wave_pop_prev[ind_wfifo] = |({wave_pop_r[ind_wfifo], wave_pop_r2[ind_wfifo]});
-<<<<<<< HEAD
-         if (time_en_r & ~t_fifo_wave_empty_r[ind_wfifo])
+         if (time_en & ~t_fifo_wave_empty[ind_wfifo] & m_axis_tready[ind_wfifo]) 
             if ( wave_t_gr_r[ind_wfifo] & ~wave_pop_prev[ind_wfifo] ) 
-=======
-         if (time_en & ~t_fifo_wave_empty[ind_wfifo] & m_axis_tready[ind_wfifo]) 
-            if ( wave_t_gr[ind_wfifo] & ~wave_pop_prev[ind_wfifo] ) 
->>>>>>> 61db8d77
                wave_pop      [ind_wfifo] = 1'b1 ;
       end //ALWAYS
    end // FOR
