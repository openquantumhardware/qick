--- conflicted
+++ resolved
@@ -2236,11 +2236,7 @@
         <spirit:parameters>
           <spirit:parameter>
             <spirit:name>viewChecksum</spirit:name>
-<<<<<<< HEAD
             <spirit:value>df332d1b</spirit:value>
-=======
-            <spirit:value>b6bbf956</spirit:value>
->>>>>>> 7063d358
           </spirit:parameter>
         </spirit:parameters>
       </spirit:view>
@@ -2259,11 +2255,7 @@
         <spirit:parameters>
           <spirit:parameter>
             <spirit:name>viewChecksum</spirit:name>
-<<<<<<< HEAD
             <spirit:value>df332d1b</spirit:value>
-=======
-            <spirit:value>b6bbf956</spirit:value>
->>>>>>> 7063d358
           </spirit:parameter>
         </spirit:parameters>
       </spirit:view>
@@ -6700,19 +6692,11 @@
       <xilinx:displayName>qick_processor</xilinx:displayName>
       <xilinx:autoFamilySupportLevel>level_2</xilinx:autoFamilySupportLevel>
       <xilinx:definitionSource>package_project</xilinx:definitionSource>
-<<<<<<< HEAD
       <xilinx:coreRevision>25</xilinx:coreRevision>
       <xilinx:upgrades>
         <xilinx:canUpgradeFrom>user.org:user:axis_tproc_B:1.0</xilinx:canUpgradeFrom>
       </xilinx:upgrades>
       <xilinx:coreCreationDateTime>2025-06-13T14:01:52Z</xilinx:coreCreationDateTime>
-=======
-      <xilinx:coreRevision>24</xilinx:coreRevision>
-      <xilinx:upgrades>
-        <xilinx:canUpgradeFrom>user.org:user:axis_tproc_B:1.0</xilinx:canUpgradeFrom>
-      </xilinx:upgrades>
-      <xilinx:coreCreationDateTime>2025-06-05T23:02:03Z</xilinx:coreCreationDateTime>
->>>>>>> 7063d358
       <xilinx:tags>
         <xilinx:tag xilinx:name="ui.data.coregen.dd@648bece3_ARCHIVE_LOCATION">/home/mdifeder/Projects/20.2/IPs/TPROCB_1</xilinx:tag>
         <xilinx:tag xilinx:name="ui.data.coregen.dd@7858384c_ARCHIVE_LOCATION">/home/mdifeder/Projects/20.2/IPs/TPROCB_1</xilinx:tag>
@@ -7555,11 +7539,7 @@
       <xilinx:xilinxVersion>2023.1</xilinx:xilinxVersion>
       <xilinx:checksum xilinx:scope="busInterfaces" xilinx:value="2897c82e"/>
       <xilinx:checksum xilinx:scope="memoryMaps" xilinx:value="769c350d"/>
-<<<<<<< HEAD
       <xilinx:checksum xilinx:scope="fileGroups" xilinx:value="7c18a930"/>
-=======
-      <xilinx:checksum xilinx:scope="fileGroups" xilinx:value="760adee5"/>
->>>>>>> 7063d358
       <xilinx:checksum xilinx:scope="ports" xilinx:value="f423e66e"/>
       <xilinx:checksum xilinx:scope="hdlParameters" xilinx:value="0a52d470"/>
       <xilinx:checksum xilinx:scope="parameters" xilinx:value="4960cdd2"/>
